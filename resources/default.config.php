<?php

return array(

    // Basic settings
    'hide_dot_files'            => true,
    'list_folders_first'        => true,
    'list_sort_order'           => 'natcasesort',
    'theme_name'                => 'bootstrap',
    'external_links_new_window' => true,
<<<<<<< HEAD
    'home_label'                => 'Home',
=======
    'date_format'              => 'Y-m-d H:i:s', // See: http://php.net/manual/en/function.date.php
>>>>>>> c0be8a90

    // Hidden files
    'hidden_files' => array(
        '.ht*',
        '*/.ht*',
        'resources',
        'resources/*',
        'analytics.inc',
        'header.php',
        'footer.php'
    ),

    // Files that, if present in a directory, make the directory
    // a direct link rather than a browse link.
    'index_files' => array(
        'index.htm',
        'index.html',
        'index.php'
    ),

    // File hashing threshold
    'hash_size_limit' => 268435456, // 256 MB

    // Custom sort order
    'reverse_sort' => array(
        // 'path/to/folder'
    ),

    // Allow to download directories as zip files
    'zip_dirs' => false,

    // Stream zip file content directly to the client,
    // without any temporary file
    'zip_stream' => true,

    'zip_compression_level' => 0,

    // Disable zip downloads for particular directories
    'zip_disable' => array(
        // 'path/to/folder'
    ),

);<|MERGE_RESOLUTION|>--- conflicted
+++ resolved
@@ -3,16 +3,13 @@
 return array(
 
     // Basic settings
+    'home_label'                => 'Home',
     'hide_dot_files'            => true,
     'list_folders_first'        => true,
     'list_sort_order'           => 'natcasesort',
     'theme_name'                => 'bootstrap',
     'external_links_new_window' => true,
-<<<<<<< HEAD
-    'home_label'                => 'Home',
-=======
-    'date_format'              => 'Y-m-d H:i:s', // See: http://php.net/manual/en/function.date.php
->>>>>>> c0be8a90
+    'date_format'               => 'Y-m-d H:i:s', // See: http://php.net/manual/en/function.date.php
 
     // Hidden files
     'hidden_files' => array(
