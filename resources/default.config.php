<?php

return array(

    // Basic settings
    'home_label'                => 'Home',
    'hide_dot_files'            => true,
    'list_folders_first'        => true,
    'list_sort_order'           => 'natcasesort',
    'theme_name'                => 'bootstrap',
    'external_links_new_window' => true,
<<<<<<< HEAD
    'date_format'               => 'Y-m-d H:i:s', // See: http://php.net/manual/en/function.date.php
=======
    'links_for_dirs_with_index' => false,
>>>>>>> a288b822

    // Hidden files
    'hidden_files' => array(
        '.ht*',
        '*/.ht*',
        'resources',
        'resources/*',
        'analytics.inc',
        'header.php',
        'footer.php'
    ),

    // Files that, if present in a directory, make the directory
    // a direct link rather than a browse link.
    'index_files' => array(
        'index.htm',
        'index.html',
        'index.php'
    ),

    // File hashing threshold
    'hash_size_limit' => 268435456, // 256 MB

    // Custom sort order
    'reverse_sort' => array(
        // 'path/to/folder'
    ),

    // Allow to download directories as zip files
    'zip_dirs' => false,

    // Stream zip file content directly to the client,
    // without any temporary file
    'zip_stream' => true,

    'zip_compression_level' => 0,

    // Disable zip downloads for particular directories
    'zip_disable' => array(
        // 'path/to/folder'
    ),

);<|MERGE_RESOLUTION|>--- conflicted
+++ resolved
@@ -9,11 +9,8 @@
     'list_sort_order'           => 'natcasesort',
     'theme_name'                => 'bootstrap',
     'external_links_new_window' => true,
-<<<<<<< HEAD
+    'links_for_dirs_with_index' => false,
     'date_format'               => 'Y-m-d H:i:s', // See: http://php.net/manual/en/function.date.php
-=======
-    'links_for_dirs_with_index' => false,
->>>>>>> a288b822
 
     // Hidden files
     'hidden_files' => array(
